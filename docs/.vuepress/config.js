const webpack = require('webpack')

module.exports = {
    title: 'Prefect (Preview)',
    description: "Don't Panic.",
    ga: "UA-115585378-1",
    themeConfig: {
        repo: 'PrefectHQ/prefect/tree/master/docs',
        editLinks: true,
        // repoLabel: 'GitHub',
        nav: [{
                text: "Overview",
                link: '/introduction.html'
            },
            {
                text: "API Reference",
                link: '/api/'
            },
            {
                text: "License",
                link: '/license.html'
            }, {
                text: "Log Out",
                link: '/logout.html'
            }
        ],
        sidebar: {
            '/api/': [
                '/api/',
                {
                    title: 'prefect',
                    collapsable: true,
                    children: ['environments', 'schedules', 'serializers', 'triggers']
                },

                {
                    title: 'prefect.core',
                    collapsable: true,
                    children: ['core/task', 'core/flow', 'core/edge', 'core/registry']
                },

                {
                    title: 'prefect.engine',
                    collapsable: true,
                    children: ['engine/cache_validators',
                        'engine/executors', 'engine/flow_runner', 'engine/signals',
                        'engine/state', 'engine/task_runner',
                    ]
                },

                {
                    title: 'prefect.tasks',
                    collapsable: true,
                    children: ['tasks/control_flow', 'tasks/function', 'tasks/shell']
                },
                {
                    title: 'prefect.utilities',
                    collapsable: true,
                    children: ['utilities/bokeh', 'utilities/collections', 'utilities/json', 'utilities/tasks']
                },
            ],
            '/license': [],
            '/': ['introduction', 'getting_started',
                {
                    title: 'Concepts',
                    collapsable: true,
                    children: ['concepts/', 'concepts/core', 'concepts/execution', 'concepts/best-practices']
                },
                {
                    title: 'Tutorials',
                    collapsable: true,
                    children: ['tutorials/', 'tutorials/etl', 'tutorials/calculator', 'tutorials/task-retries', 'tutorials/triggers-and-references',
<<<<<<< HEAD
                        'tutorials/visualization'
                    ]
=======
                               'tutorials/visualization', 'tutorials/throttling']
>>>>>>> 0249b431
                },
                {
                    title: 'Comparisons',
                    collapsable: true,
                    children: ['comparisons/', 'comparisons/airflow']
                },
            ]
        }
    },
    markdown: {
        config: md => {
            md.use(require('markdown-it-attrs'))
            md.use(require('markdown-it-checkbox'))
        }
    },
    configureWebpack: {
        plugins: [
            new webpack.DefinePlugin({
                'process.env.PREFECT_DOCS_DEV_MODE': JSON.stringify(process.env.PREFECT_DOCS_DEV_MODE)
            })
        ]
    }
}<|MERGE_RESOLUTION|>--- conflicted
+++ resolved
@@ -70,12 +70,7 @@
                     title: 'Tutorials',
                     collapsable: true,
                     children: ['tutorials/', 'tutorials/etl', 'tutorials/calculator', 'tutorials/task-retries', 'tutorials/triggers-and-references',
-<<<<<<< HEAD
-                        'tutorials/visualization'
-                    ]
-=======
-                               'tutorials/visualization', 'tutorials/throttling']
->>>>>>> 0249b431
+                        'tutorials/visualization', 'tutorials/throttling']
                 },
                 {
                     title: 'Comparisons',
