from unittest.mock import MagicMock

import pytest

from prefect.agent.nomad import NomadAgent
from prefect.environments.storage import Docker, Local
from prefect.utilities.configuration import set_temporary_config
from prefect.utilities.graphql import GraphQLResult


def test_nomad_agent_init(runner_token):
    agent = NomadAgent()
    assert agent
    assert agent.labels == []
    assert agent.name == "agent"


def test_nomad_agent_config_options(runner_token):
    with set_temporary_config({"cloud.agent.auth_token": "TEST_TOKEN"}):
        agent = NomadAgent(name="test")
        assert agent
        assert agent.name == "test"
        assert agent.client.get_auth_token() == "TEST_TOKEN"
        assert agent.logger


def test_nomad_agent_deploy_flow(monkeypatch, runner_token):
    requests = MagicMock()
    monkeypatch.setattr("prefect.agent.nomad.agent.requests", requests)

    agent = NomadAgent()
    agent.deploy_flow(
        flow_run=GraphQLResult(
            {
                "flow": GraphQLResult(
                    {
                        "storage": Docker(
                            registry_url="test", image_name="name", image_tag="tag"
                        ).serialize(),
                        "id": "id",
                    }
                ),
                "id": "id",
            }
        )
    )

    assert requests.post.called
    assert requests.post.call_args[1]["json"]


def test_nomad_agent_deploy_flow_raises(monkeypatch, runner_token):
    requests = MagicMock()
    monkeypatch.setattr("prefect.agent.nomad.agent.requests", requests)

    agent = NomadAgent()

    with pytest.raises(ValueError):
        agent.deploy_flow(
            flow_run=GraphQLResult(
                {
                    "flow": GraphQLResult({"storage": Local().serialize(), "id": "id"}),
                    "id": "id",
                }
            )
        )

    assert not requests.post.called


@pytest.mark.parametrize("flag", [True, False])
def test_nomad_agent_replace_yaml(runner_token, flag):
    with set_temporary_config({"cloud.agent.auth_token": "token"}):
        flow_run = GraphQLResult(
            {
                "flow": GraphQLResult(
                    {
                        "storage": Docker(
                            registry_url="test", image_name="name", image_tag="tag"
                        ).serialize(),
                        "id": "id",
                    }
                ),
                "id": "id",
            }
        )

        with set_temporary_config({"logging.log_to_cloud": flag}):
            agent = NomadAgent()
        job = agent.replace_job_spec_json(flow_run)

        assert job["Job"]["TaskGroups"][0]["Tasks"][0]["Name"] == "id"
        assert (
            job["Job"]["TaskGroups"][0]["Tasks"][0]["Config"]["image"]
            == "test/name:tag"
        )

        env = job["Job"]["TaskGroups"][0]["Tasks"][0]["Env"]
        assert env["PREFECT__CLOUD__API"] == "https://api.prefect.io"
        assert env["PREFECT__CLOUD__AGENT__AUTH_TOKEN"] == "token"
        assert env["PREFECT__CONTEXT__FLOW_RUN_ID"] == "id"
<<<<<<< HEAD
        assert env["PREFECT__CONTEXT__FLOW_RUN_NAME"] == "name"
        assert env["PREFECT__CONTEXT__NAMESPACE"] == "default"
        assert env["PREFECT__LOGGING__LOG_TO_CLOUD"] == str(flag).lower()
=======
        assert env["PREFECT__CONTEXT__NAMESPACE"] == "default"
>>>>>>> cd79172d
<|MERGE_RESOLUTION|>--- conflicted
+++ resolved
@@ -99,10 +99,5 @@
         assert env["PREFECT__CLOUD__API"] == "https://api.prefect.io"
         assert env["PREFECT__CLOUD__AGENT__AUTH_TOKEN"] == "token"
         assert env["PREFECT__CONTEXT__FLOW_RUN_ID"] == "id"
-<<<<<<< HEAD
-        assert env["PREFECT__CONTEXT__FLOW_RUN_NAME"] == "name"
         assert env["PREFECT__CONTEXT__NAMESPACE"] == "default"
-        assert env["PREFECT__LOGGING__LOG_TO_CLOUD"] == str(flag).lower()
-=======
-        assert env["PREFECT__CONTEXT__NAMESPACE"] == "default"
->>>>>>> cd79172d
+        assert env["PREFECT__LOGGING__LOG_TO_CLOUD"] == str(flag).lower()